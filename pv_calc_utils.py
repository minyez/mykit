#!/usr/bin/env python
# coding=utf-8

# ====================================================
#     File Name :
# Creation Date : 2017-05-01
# Last Modified : Thu 30 Nov 2017 09:15:02 AM CST
#    Created By : Min-Ye Zhang
#       Contact : stevezhang@pku.edu.cn
#       Purpose : This script offers utilities for initializing and running
#                 tasks including standard DFT, LDA/GGA+U, hybrid functional
#                 , GW and RPA calculations as well as some basic io utilities
#                 Special thanks to Prof. Hong Jiang and Dr. Feng Wu
# ====================================================

from __future__ import print_function
<<<<<<< HEAD
import sys
import re
import os
import shutil
import copy
import commands
import string
=======
import sys, re, os, shutil, copy, commands, string
import subprocess as sp
>>>>>>> c70dca0f
from math import sqrt
import subprocess as sp
from pc_utils import common_run_calc_cmd
#from io_utils import *

# ====================================================
# need bugfix
def vasp_io_get_tag_value(tag,n_val=1,ifile='INCAR',eq='=',debug=False):
    '''
    Get the value correspondent to the tag in the ifile (default INCAR). The case of tag does not matter.
    :Return: an object whose type is correspondent to the tag
    '''
    tag_upcase = tag.upper()
    val = None
    if ifile == 'INCAR':
        with open(ifile,'r') as f:
            lines = f.readlines()
            for line in lines:
                x = [ y.strip() for y in re.split(r'[%s;]'%eq,line)]
                if debug: print(x)
                if '#' in x:
                    i_comment = x.index('#')
                    if debug: print(i_comment)
                    if not i_comment == 0:
                        del x[i_comment:]
                    else: # this is just a comment line
                        continue
                if tag in x: # usually tags in INCAR are uppercas
                    i_tag = x.index(tag)
                    if n_val == 1:
                        val = x[i_tag+1]
                    else:
                        val = x[i_tag+1:i_tag+n_val+1]

    return val

# ====================================================

def vasp_io_change_tag(name_ifile, tag, \
        name_ofile='temp', new_val=None, n_val=1, replace=False, eq='=', backup=True):

# add, delete tag or change tag value in the name_ifile
# for now can change one parameter and single-value parameter. If new_val=None, the tag will be delete
# change MAGMOM LDA+U tags are not supported yet
    ifile=open(name_ifile,'r')
    ofile=open(name_ofile,'w')

    lines = ifile.readlines()
    flag_tag = 0
    length = len(lines)
    for i in xrange(length):
    # split the line with eq notation and semicolon
        line = [ x.strip() for x in re.split(r'[%s;]'%eq,lines[i])]
        if len(line) == 0:
            ofile.write(lines[i])
            continue
        elif len(line) >= 2 and line[0] != "#":
            if tag in line:
                flag_tag = 1
                j = line.index(tag)
                if str(new_val) == "None":
                    del line[j], line[j]
                else:
                    line[j+1] = new_val
                l = len(line)
                if l == 0: continue
                else:
                    taglist = ['']
                    k = 0
                    while k+1 < l:
                        if line[k] == "#" or line[k+1] == "#":
                            break
                        templist = [str(line[k]),eq,str(line[k+1]),";"]
                        taglist = taglist + templist
                        k = k + 2
                    newline = ' '.join(taglist)+'\n'
                    # the last ';' identifies the modified line
                    ofile.write(newline)
            else:
                ofile.write(lines[i])
        else:
            ofile.write(lines[i])

# if the tag is not found, add it to the bottom of file
    if flag_tag == 0 and str(new_val) != 'None':
        print('%s tag does not exist. Add it to %s' % (tag,name_ifile))
        ofile.write(' %s = %s\n'%(tag,new_val))

    ofile.close()
    ifile.close()

    # if replace is set or name_ofile is unset or names of ifile and ofile are the same, 
    # then save the ifile as ifile_bak and rename the ofile as ifile
    if replace or name_ofile == 'temp' or name_ifile == name_ofile:
        if backup:
            os.rename(name_ifile,name_ifile+'_bak')
        os.rename(name_ofile,name_ifile)

# ====================================================

def vasp_io_set_XC_type(incar,tag_xc):
    '''
    Set the tags associate with approximate functional
    set GGA tag for (semi-)local functionals and other tags for LDA+U or hybrid functional calculations
    '''

    tag_PBE0 = ' GGA = PE\n ALGO = ALL\n LHFCALC = .TRUE.\n TIME = 0.4\n PRECFOCK = Normal\n'

    xc_dict = {
        'LDA':    ' GGA = CA\n',
        'PBE':    ' GGA = PE\n',
        'PBEsol': ' GGA = PS\n',
        'RPBE':   ' GGA = RP\n',
        'PBE0':   '%s' % tag_PBE0,
        'HSE06':  '%s HFSCREEN = 0.2\n' % tag_PBE0,
        'HF':  '%s AEXX = 1.0\n' % tag_PBE0,
        'SCAN': ' METAGGA = SCAN\n ALGO = ALL\n',
        }

    if tag_xc is not None:
        tag_xc = tag_xc.strip()

        tag = xc_dict.get(tag_xc,None)
        if not tag == None:
            incar.write("\n# XC tag: %s\n" % tag_xc)
            incar.write(tag)
    # if tag is none, XC will be set according to POTCAR

# ====================================================

def vasp_io_get_NPAR(np):

    npar = 1
    nsqrt_max = int(sqrt(np)) + 1
    nsqrt = nsqrt_max
    while nsqrt > 0:
        if nsqrt % 2 == 0 and np % nsqrt == 0:
            npar = nsqrt
            break
        nsqrt = nsqrt - 1
    return npar

# ====================================================

def vasp_write_wannier90():
    '''
    '''
    pass

# ====================================================

def vasp_write_kpoints_basic(nks,mode='G',sh=None,debug=False,f_slab=None, \
        koutput='KPOINTS'):

    if os.path.isfile(koutput):
        os.rename(koutput, koutput+'_old')

# if nks is put as a string
    if debug: print(nks)
    try:
        string = nks + 'str'
        _nks = [ x.strip() for x in re.split(r'[,\[\]]',nks)]
        _nks = [ int(x) for x in ' '.join(_nks).split()]
# nks is input as a list of integer
    except TypeError:
        if isinstance(nks, list):
            try:
                assert len(nks) == 3
            except AssertionError:
                raise ValueError("Invalid kmesh input.")
            _nks = nks
        else:
            raise TypeError("Invalid kmesh input: %s" % nks)

# if slab model is used. f_slab = 1|2|3
    if f_slab is None:
        pass
    else:
        if f_slab in [1,2,3]:
            _nks[f_slab-1] = 1

<<<<<<< HEAD
    if debug: print(_nks)

    ofile = open(koutput,'w')
    ofile.write("K-Points\n")
    ofile.write("0\n")
    if mode == 'G':
        ofile.write("Gamma\n")
    elif mode == 'M':
        ofile.write("Monkhorst-Pack\n")
    else:
        print("Unsupported mode. Use Gamma")
        ofile.write("Gamma\n")

    ofile.write("%d %d %d\n"%(_nks[0], _nks[1], _nks[2]))
=======
    if debug: print(nks)

    ofile = open(koutput,'w')
    ofile.write("K-Points\n")
    ofile.write("0 \n")
    if mode == 'G':
        ofile.write("Gamma \n")
    elif mode == 'M':
        ofile.write("Monkhorst-Pack \n")
    else:
        print("Unsupported mode. Use Gamma")
        ofile.write("Gamma \n")

    ofile.write("%d %d %d\n"%(nks[0],nks[1],nks[2]))
>>>>>>> c70dca0f
    if sh is None:
      ofile.write("0 0 0\n")
    else:
      ofile.write("%8.4f %8.4f %8.4f\n"%(sh[0],sh[1],sh[2]))

    ofile.close()


# ====================================================

def vasp_write_inputs_DOS_calc(ifile="INCAR"):
    '''
    Prepare the INCAR file for DFT calculation
    '''
    in_dos = 'INCAR_DOS'

    vasp_io_change_tag(ifile,'ISMEAR',in_dos,new_val='-5')
    vasp_io_change_tag(in_dos,'SIGMA')
    vasp_io_change_tag(in_dos,'ISTART')
    vasp_io_change_tag(in_dos,'LORBIT',new_val='11')
    vasp_io_change_tag(in_dos,'ICHARG',new_val='11')

# ====================================================

def vasp_write_incar_minimal_elec(incar,tag_xc,\
                encut=0,ediff="1E-8",npar=1,\
                mode_smear=None,wfrestart=False,chrestart=2,spin=1):
    '''
    write the minimum INCAR file
    '''
    incar.write("# Minimal electronic part\n")
    if not wfrestart:
        incar.write(" ISTART = 0\n")
        if chrestart != 2:
            incar.write(" ICHARG = %s\n" % chrestart)
    else:
        incar.write(" ISTART = %s\n" % wfrestart )
    if not encut == 0:
        incar.write(" ENCUT = %d\n" % encut)
        incar.write(" PREC = Accurate\n")
    else:
        incar.write(" PREC = Accurate # ENMAX will be used\n")
    incar.write(" LREAL = .False.\n")
    incar.write(" EDIFF = %s\n" % ediff)
    incar.write(" ISPIN = %s\n" % spin)

# mode_smear indicates the smearing setting and write it in INCAR.
# Should be None, a list like [ISMEAR, SIGMA], or an integer
#   None: write no smearing info (ISMEAR, SIGMA)
#      0: semiconductor smearing info, i.e. (0, 0.05)
#   1, 2: metal smearing info, i.e. (1, 0.2)
#     -1: Fermi smearing info, i.e. (-1, 0.05)
#     -5: Bl\:ochl smearing info, i.e. (-5) for bandstructure

    if not mode_smear == None:
        try:
            mode_smear = int(mode_smear)
            if mode_smear in [1,2]: incar.write(" ISMEAR = %d ; SIGMA = 0.2\n" % mode_smear)
            if mode_smear == -5: incar.write(" ISMEAR = %d\n" % mode_smear)
            if mode_smear == 0: incar.write(" ISMEAR = 0 ; SIGMA = 0.05\n")
            if mode_smear == -1: incar.write(" ISMEAR = 1 ; SIGMA = 0.05\n")
        except TypeError: # when a list parsed
            if len(mode_smear) == 2:
                incar.write(" ISMEAR = %s ; SIGMA = %s\n" % (mode_smear[0],mode_smear[1]))
            else: # reject other setting and will use default
                print("Invalid smearing setting, pass.")

    if npar != 1:
        incar.write(" NPAR = %s\n" % npar)

# set XC functional
    vasp_io_set_XC_type(incar,tag_xc)

# ====================================================

def vasp_write_incar_LDAU(incar,tag_xc,encut,ediff="1E-8",mode=None):
    '''
    Under implementation !!!
    Write INCAR for LDA/GGA with Hubbard-U correction
    '''

# ====================================================

def vasp_write_incar_exact(incar,tag_xc,encut,nb=100,ediff="1E-8",npar=1,\
                           mode_smear=None,loptics=True,lwannier=False):
    '''
    Write INCAR for exact diagonalization for a particular number of nband. This is a restart calculation, default from WAVECAR.
    '''
    vasp_write_incar_minimal_elec(incar,tag_xc,encut,ediff=ediff,npar=npar,mode_smear=mode_smear,wfrestart=1)
    incar.write("\n# Exact Diag.\n")
    #incar.write(" NELM   = 1\n")
    incar.write(" ALGO   = Exact\n")
    incar.write(" NBANDS = %s\n" % nb)
    # For RPA calculation of system with a gap, WAVEDER is required to include longwave contribution. Set LOPTICS to generate it.
    if loptics: incar.write(" LOPTICS = .TRUE.\n")
    # For GW and HF bandstructure calculation with WANNIER90
    if lwannier:
        incar.write(" LWANNIER90 = .TRUE.\n")
        vasp_write_wannier90()

# ====================================================

def vasp_write_incar_HF_coarse(incar,type_hf="HSE06",ediff="1E-6",npar=1,mode_smear=None):
    '''
    Under implementation !!!
    Write INCAR for hybrid functional with reduced k-mesh and a coarse FFT grid in HF routines (PRECFOCK = Fase). Note that for an accurate calculation, hybrid functional with original k-mesh and at least PRECFOCK = Normal is necessary.
    Supported HF: HSE06, PBE0
    '''

# ====================================================

def vasp_vaspcmd_zmy(np=1,mpitype="mpirun",vasp_path="vasp"):
    """
    Setting vasp command on different platforms
    mpitype indicates the type of MPI executives, whether use mpirun or yhrun

    TODO:
        deprecate mpitype argument
    """
# define execution type of vasp
    if vasp_path == "vasp":
        try:
            which_vasp = str(sp.check_output("which vasp",stderr=sp.STDOUT,shell=True)).split('\n')[0]
            vasp_path = os.path.abspath(which_vasp)
        except sp.CalledProcessError:
            try:
                which_vasp = str(sp.check_output("which vasp_std",stderr=sp.STDOUT,shell=True)).split('\n')[0]
                vasp_path = os.path.abspath(which_vasp)
            except sp.CalledProcessError:
                print("Path for vasp not found. Need manual setting")
                vasp_path = "vasp"
                raise

    _mpitype = mpitype

    # detect the platform and select the MPI interface
    _hostname = sp.check_output(['hostname']).lower()
    if _hostname.startswith('th'):
        _mpitype = "yhrun"
    else:
        _mpitype = "mpirun"

    if np == 1:
        vasp_cmd = vasp_path
    else:
        if _mpitype == "mpirun":
            vasp_cmd = "mpirun -np %d %s" % (np, vasp_path)
        elif _mpitype == "yhrun":
            vasp_cmd = "yhrun -n %d %s" % (np, vasp_path)

    return vasp_path, vasp_cmd

# ====================================================

def vasp_vasprun_zmy(vasp_cmd,fout=None,ferr=None):   # will be deprecated
    """
    Run vasp. mpi_cmd and vasp_path are both strings
    """

    common_run_calc_cmd(vasp_cmd, fout, ferr)
# ====================================================
<|MERGE_RESOLUTION|>--- conflicted
+++ resolved
@@ -14,7 +14,6 @@
 # ====================================================
 
 from __future__ import print_function
-<<<<<<< HEAD
 import sys
 import re
 import os
@@ -22,10 +21,6 @@
 import copy
 import commands
 import string
-=======
-import sys, re, os, shutil, copy, commands, string
-import subprocess as sp
->>>>>>> c70dca0f
 from math import sqrt
 import subprocess as sp
 from pc_utils import common_run_calc_cmd
@@ -207,7 +202,6 @@
         if f_slab in [1,2,3]:
             _nks[f_slab-1] = 1
 
-<<<<<<< HEAD
     if debug: print(_nks)
 
     ofile = open(koutput,'w')
@@ -222,22 +216,7 @@
         ofile.write("Gamma\n")
 
     ofile.write("%d %d %d\n"%(_nks[0], _nks[1], _nks[2]))
-=======
-    if debug: print(nks)
-
-    ofile = open(koutput,'w')
-    ofile.write("K-Points\n")
-    ofile.write("0 \n")
-    if mode == 'G':
-        ofile.write("Gamma \n")
-    elif mode == 'M':
-        ofile.write("Monkhorst-Pack \n")
-    else:
-        print("Unsupported mode. Use Gamma")
-        ofile.write("Gamma \n")
-
-    ofile.write("%d %d %d\n"%(nks[0],nks[1],nks[2]))
->>>>>>> c70dca0f
+
     if sh is None:
       ofile.write("0 0 0\n")
     else:
