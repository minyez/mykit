--- conflicted
+++ resolved
@@ -11,10 +11,7 @@
 from __future__ import print_function, absolute_import
 import sys
 import os
-<<<<<<< HEAD
 from argparse import ArgumentParser
-=======
->>>>>>> 2391678b
 import numpy as np
 import matplotlib.pyplot as plt
 
@@ -90,12 +87,7 @@
     nspin = int(eqp_lines[2].split()[-1])
 
     bandgw = bandh - bandl + 1
-<<<<<<< HEAD
-
-=======
-    print(bandl, bandh)
     
->>>>>>> 2391678b
     for ik in range(nk):
         degw_data.append([])
         x_data.append([])
@@ -151,11 +143,7 @@
     # split data into valence and conduction part for coloring
     VB_data = [[], []]
     CB_data = [[], []]
-<<<<<<< HEAD
-
-=======
-    
->>>>>>> 2391678b
+
     for i in range(len(x_data)):
         if i < nvb:
             data_region = VB_data
@@ -245,15 +233,9 @@
 
     # plot zero
     ngrid = 200
-<<<<<<< HEAD
-    axs.set_xlim([min(xmins)-2, max(xmaxs)+2])
-    axs.set_ylim([min(ymins)-0.5, max(ymaxs)+0.5])
-    zero_x = np.linspace(min(xmins)-2, max(xmaxs)+2, ngrid)
-=======
     axs.set_xlim([min(xmins) - 2,  max(xmaxs) + 2])
     axs.set_ylim([min(ymins) - 0.5, max(ymaxs) + 0.5])
     zero_x = np.linspace(min(xmins ) -2, max(xmaxs) + 2, ngrid)
->>>>>>> 2391678b
     zero_y = np.zeros(ngrid)
     axs.plot(zero_x, zero_y, linestyle="dashed", color="black")
     axs.legend()
